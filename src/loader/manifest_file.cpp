--- conflicted
+++ resolved
@@ -638,10 +638,7 @@
                 "", "RuntimeManifestFile::FindManifestFiles - failed to determine active runtime file path for this environment");
             return XR_ERROR_RUNTIME_UNAVAILABLE;
         }
-<<<<<<< HEAD
-=======
         result = XR_SUCCESS;
->>>>>>> 08ae73ea
         LoaderLogger::LogInfoMessage("", "RuntimeManifestFile::FindManifestFiles - using global runtime file " + filename);
 #endif
     }
