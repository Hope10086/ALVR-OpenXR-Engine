--- conflicted
+++ resolved
@@ -44,11 +44,7 @@
 ASCIIDOC := $(ASCIIDOC) --failure-level WARN
 endif
 
-<<<<<<< HEAD
-SPECREVISION = 1.0.20
-=======
 SPECREVISION = 1.0.23
->>>>>>> 915196a2
 REVISION_COMPONENTS = $(subst ., ,$(SPECREVISION))
 MAJORMINORVER = $(word 1,$(REVISION_COMPONENTS)).$(word 2,$(REVISION_COMPONENTS))
 
