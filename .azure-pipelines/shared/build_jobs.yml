# Copyright (c) 2019-2022, The Khronos Group Inc.
# SPDX-License-Identifier: Apache-2.0

parameters:
  - name: sourceDir
    type: string
    default: "$(System.DefaultWorkingDirectory)"
  - name: isSdkSourceRepo
    type: boolean
    default: true

jobs:
  # Build the loader, API layers, and samples on Linux
  - job: linux_build
    displayName: "Linux"
    strategy:
      matrix:
        xlib:
          buildType: RelWithDebInfo
          presentationBackend: xlib
        xcb:
          buildType: RelWithDebInfo
          presentationBackend: xcb
        wayland:
          buildType: RelWithDebInfo
          presentationBackend: wayland
    pool:
      vmImage: "ubuntu-latest"
    container: khronosgroup/docker-images:openxr-sdk.202110
    steps:
      # First build as debug
      - template: build_linux.yml
        parameters:
          sourceDir: ${{parameters.sourceDir}}
          buildType: Debug
          cmakeArgs: "-DPRESENTATION_BACKEND=$(PresentationBackend)"

      # Then build release
      - template: build_linux.yml
        parameters:
          sourceDir: ${{parameters.sourceDir}}
          buildType: RelWithDebInfo
          cmakeArgs: "-DPRESENTATION_BACKEND=$(PresentationBackend)"

  # This job computes the product of the config dimensions
  - job: generator
    pool:
      vmImage: "ubuntu-latest"
    steps:
      - task: PythonScript@0
        name: winmatrix
        inputs:
          scriptPath: $(System.DefaultWorkingDirectory)/.azure-pipelines/shared/generate_windows_matrix_build.py
          # argument sets the variable name defined by python script
          arguments: winbuild
          pythonInterpreter: /usr/bin/python3

  # Build the loader, API layers, and samples on Windows
  - job: windows_build
    dependsOn: generator
    displayName: "Windows MSVC"
    variables:
      VULKAN_SDK: "$(System.DefaultWorkingDirectory)\\vulkan_sdk\\$(VULKAN_SDK_VERSION)"
    pool:
      vmImage: "windows-latest"
    # Use the json emitted by the generator job to set up this matrix
    strategy:
      matrix: $[ dependencies.generator.outputs['winmatrix.winbuild'] ]
    steps:
      - template: build_msvc.yml
        parameters:
          sourceDir: ${{parameters.sourceDir}}
          buildType: $(buildType)
          generator: "$(generator)"
          cmakeArgs: $(cmakeArgs) -DBUILD_ALL_EXTENSIONS=ON -DINSTALL_TO_ARCHITECTURE_PREFIXES=ON
          useVulkan: "true"

      - task: PublishPipelineArtifact@1
        displayName: Publish loader
        condition: and(succeeded(), eq(variables.buildType, 'RelWithDebInfo'))
        inputs:
          path: ${{parameters.sourceDir}}/install
          artifact: $(artifactName)

  # Build the loader, API layers, and samples on Windows with MinGW
  # - job: mingw_build
  #   displayName: 'Windows MinGW'
  #   variables:
  #     VULKAN_SDK: "$(System.DefaultWorkingDirectory)\\vulkan_sdk\\$(VULKAN_SDK_VERSION)"
  #   pool:
  #     vmImage: 'windows-latest'
  #   steps:
  #     - template: build_mingw.yml
  #       parameters:
  #         sourceDir: ${{parameters.sourceDir}}
  #         buildType: RelWithDebInfo
  #         cmakeArgs: -DBUILD_ALL_EXTENSIONS=ON
  #         useVulkan: 'true'

  - job: combine_artifacts
<<<<<<< HEAD
    dependsOn: windows_build
=======
    dependsOn:
      - generator
      - windows_build
>>>>>>> 08ae73ea
    condition: ${{ eq(parameters.isSdkSourceRepo, true) }}
    displayName: "Organize artifacts"
    pool:
      vmImage: "windows-latest"
    steps:
      - download: current
        patterns: "**/*.dll"
        displayName: Download dynamic libraries
      - download: current
        patterns: "**/*.pdb"
        displayName: Download dynamic library symbols
      - download: current
        patterns: "**/*.lib"
        displayName: Download link import libraries
      - download: current
        patterns: "**/*.h"
        displayName: Download headers
      - download: current
        patterns: "**/*.cmake"
        displayName: Download CMake scripts
      - download: current
        patterns: "**/*.exe"
        displayName: Download executables
      - download: current
        patterns: "**/*.json"
        displayName: Download manifests
      # Use the specified version of Python from the tool cache
      - task: UsePythonVersion@0
        inputs:
          versionSpec: "3.9"
      - task: PythonScript@0
        displayName: Move artifact contents
        inputs:
          scriptPath: $(System.DefaultWorkingDirectory)/.azure-pipelines/shared/organize_windows_artifacts.py
          arguments: $(Pipeline.Workspace) $(System.DefaultWorkingDirectory)/openxr_loader
      - task: PublishPipelineArtifact@1
        displayName: Publish combined artifact
        condition: succeeded()
        inputs:
          path: $(System.DefaultWorkingDirectory)/openxr_loader
          artifact: openxr_loader_windows

      - task: PowerShell@2
        displayName: Stage loader and headers for NuGet
        inputs:
          filePath: $(System.DefaultWorkingDirectory)/.azure-pipelines/nuget/stage_nuget.ps1
          arguments: $(System.DefaultWorkingDirectory)/openxr_loader `
            $(Build.SourcesDirectory)/specification/Makefile `
            $(System.DefaultWorkingDirectory)/openxr_loader_staging
      - task: NuGetCommand@2
        displayName: Package for NuGet
        inputs:
          command: pack
          packagesToPack: $(System.DefaultWorkingDirectory)/openxr_loader_staging/OpenXR.Loader.nuspec
          packDestination: $(System.DefaultWorkingDirectory)/nuget
      - task: PublishPipelineArtifact@1
        displayName: Publish NuGet Package
        condition: succeeded()
        inputs:
          path: $(System.DefaultWorkingDirectory)/nuget
          artifact: NuGet<|MERGE_RESOLUTION|>--- conflicted
+++ resolved
@@ -98,13 +98,9 @@
   #         useVulkan: 'true'
 
   - job: combine_artifacts
-<<<<<<< HEAD
-    dependsOn: windows_build
-=======
     dependsOn:
       - generator
       - windows_build
->>>>>>> 08ae73ea
     condition: ${{ eq(parameters.isSdkSourceRepo, true) }}
     displayName: "Organize artifacts"
     pool:
