--- conflicted
+++ resolved
@@ -62,11 +62,7 @@
               presentationBackend: wayland
         pool:
           vmImage: "ubuntu-latest"
-<<<<<<< HEAD
-        container: khronosgroup/docker-images:openxr-sdk.202102
-=======
         container: khronosgroup/docker-images:openxr-sdk.202110
->>>>>>> 08ae73ea
         steps:
           - task: DownloadPipelineArtifact@2
             displayName: Download archived OpenXR-SDK
