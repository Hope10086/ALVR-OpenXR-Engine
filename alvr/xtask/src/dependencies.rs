use crate::command::{self, run_as_bash_in as bash_in};
use alvr_filesystem as afs;
use std::{fs, io::BufRead, path::Path};

fn download_and_extract_zip(url: &str, destination: &Path) {
    let zip_file = afs::deps_dir().join("temp_download.zip");

    fs::remove_file(&zip_file).ok();
    fs::create_dir_all(afs::deps_dir()).unwrap();
    command::download(url, &zip_file).unwrap();

    fs::remove_dir_all(&destination).ok();
    fs::create_dir_all(&destination).unwrap();
    command::unzip(&zip_file, destination).unwrap();

    fs::remove_file(zip_file).unwrap();
}

pub fn build_ffmpeg_linux_install(
    nvenc_flag: bool,
    version_tag: &str,
    enable_decoders: bool,
    install_path: &std::path::Path,
) -> std::path::PathBuf {
    /* dependencies: build-essential pkg-config nasm libva-dev libdrm-dev libvulkan-dev
                     libx264-dev libx265-dev libffmpeg-nvenc-dev nvidia-cuda-toolkit
    */

    let download_path = afs::deps_dir().join("linux");
    let ffmpeg_path = download_path.join(format!("FFmpeg-{}", version_tag));
    if !ffmpeg_path.exists() {
        download_and_extract_zip(
            format!(
                "https://codeload.github.com/FFmpeg/FFmpeg/zip/{}",
                version_tag
            )
            .as_str(),
            &download_path,
        );
    }

    #[inline(always)]
    fn enable_if(flag: bool, val: &'static str) -> &'static str {
        if flag {
            val
        } else {
            ""
        }
    }

    let install_prefix = match install_path.to_str() {
        Some(ips) if ips.len() > 0 => {
            format!("--prefix={}", ips)
        }
        _ => String::new(),
    };

    bash_in(
        &ffmpeg_path,
        &format!(
<<<<<<< HEAD
            "./configure {} {} {} {} {} {} {} {} {} {} {} {} {} {} {} {} {}",
            install_prefix,
            "--disable-static",
=======
            // The reason for 4x$ in LDSOFLAGS var refer to https://stackoverflow.com/a/71429999
            // all varients of --extra-ldsoflags='-Wl,-rpath,$ORIGIN' do not work! don't waste your time trying!
            //
            r#"LDSOFLAGS=-Wl,-rpath,\''$$$$ORIGIN'\' ./configure {} {} {} {} {} {} {} {} {} {} {} {} {} {} {}"#,
            "--enable-gpl --enable-version3",
            "--disable-static --enable-shared",
>>>>>>> c1c251c4
            "--disable-programs",
            "--disable-doc",
            "--disable-avdevice --disable-avformat --disable-swresample --disable-postproc",
            "--disable-network",
            "--disable-debug --disable-everything",
            " --enable-shared --enable-gpl --enable-version3",
            "--enable-lto",
            /*
               Describing Nvidia specific options --nvccflags:
               nvcc from CUDA toolkit version 11.0 or higher does not support compiling for 'compute_30' (default in ffmpeg)
               52 is the minimum required for the current CUDA 11 version (Quadro M6000 , GeForce 900, GTX-970, GTX-980, GTX Titan X)
               https://arnon.dk/matching-sm-architectures-arch-and-gencode-for-various-nvidia-cards/
               Anyway below 50 arch card don't support nvenc encoding hevc https://developer.nvidia.com/nvidia-video-codec-sdk (Supported devices)
               Nvidia docs:
               https://docs.nvidia.com/video-technologies/video-codec-sdk/ffmpeg-with-nvidia-gpu/#commonly-faced-issues-and-tips-to-resolve-them
            */
            (if nvenc_flag {
                let cuda = pkg_config::Config::new().probe("cuda").unwrap();
                let include_flags = cuda
                    .include_paths
                    .iter()
                    .map(|path| format!("-I{path:?}"))
                    .reduce(|a, b| format!("{a}{b}"))
                    .expect("pkg-config cuda entry to have include-paths");
                let link_flags = cuda
                    .link_paths
                    .iter()
                    .map(|path| format!("-L{path:?}"))
                    .reduce(|a, b| format!("{a}{b}"))
                    .expect("pkg-config cuda entry to have link-paths");

                format!(
                    "{} {} {} {} {} --extra-cflags=\"{}\" --extra-ldflags=\"{}\" {} {}",
                    enable_if(enable_decoders, "--enable-decoder=h264_nvdec --enable-decoder=hevc_nvdec --enable-decoder=h264_cuvid --enable-decoder=hevc_cuvid"),
                    "--enable-encoder=h264_nvenc --enable-encoder=hevc_nvenc --enable-nonfree",
                    "--enable-ffnvcodec --enable-cuda-nvcc --enable-libnpp",
                    enable_if(enable_decoders, "--enable-nvdec --enable-nvenc --enable-cuvid"),
                    "--nvccflags=\"-gencode arch=compute_52,code=sm_52 -O2\"",
                    include_flags,
                    link_flags,
                    enable_if(enable_decoders, "--enable-hwaccel=h264_nvdec --enable-hwaccel=hevc_nvdec --enable-hwaccel=h264_cuvid --enable-hwaccel=hevc_cuvid"),
                    "--enable-hwaccel=h264_nvenc --enable-hwaccel=hevc_nvenc"
                )
            } else {
                "".to_string()
            }),
            "--enable-encoder=h264_vaapi --enable-encoder=hevc_vaapi",
            "--enable-encoder=libx264 --enable-encoder=libx264rgb --enable-encoder=libx265",
            "--enable-hwaccel=h264_vaapi --enable-hwaccel=hevc_vaapi",
            enable_if(enable_decoders, "--enable-decoder=libx264 --enable-decoder=libx265 --enable-decoder=h264_vaapi --enable-decoder=hevc_vaapi --enable-vaapi"),
            "--enable-filter=scale --enable-filter=scale_vaapi",
            "--enable-libx264 --enable-libx265 --enable-vulkan",
<<<<<<< HEAD
            "--enable-libdrm"
=======
            "--enable-libdrm --enable-pic --enable-rpath"
>>>>>>> c1c251c4
        ),
    )
    .unwrap();
    bash_in(&ffmpeg_path, "make -j$(nproc)").unwrap();
    if install_prefix.len() > 0 {
        bash_in(&ffmpeg_path, "make install").unwrap();
    }

    ffmpeg_path
}

pub fn build_ffmpeg_linux(nvenc_flag: bool) -> std::path::PathBuf {
    build_ffmpeg_linux_install(nvenc_flag, "n4.4", false, std::path::Path::new(""))
}

pub fn extract_ffmpeg_windows() -> std::path::PathBuf {
    let download_path = afs::deps_dir().join("windows");
    let ffmpeg_path = download_path.join("ffmpeg-n5.0-latest-win64-gpl-shared-5.0");
    if !ffmpeg_path.exists() {
        download_and_extract_zip(
            "https://github.com/BtbN/FFmpeg-Builds/releases/download/latest/ffmpeg-n5.0-latest-win64-gpl-shared-5.0.zip",
            &download_path,
        );
    }

    ffmpeg_path
}

fn get_oculus_openxr_mobile_loader() {
    let temp_sdk_dir = afs::build_dir().join("temp_download");

    // OpenXR SDK v1.0.18. todo: upgrade when new version is available
    download_and_extract_zip(
        "https://securecdn.oculus.com/binaries/download/?id=4421717764533443",
        &temp_sdk_dir,
    );

    let destination_dir = afs::deps_dir().join("android/oculus_openxr/arm64-v8a");
    fs::create_dir_all(&destination_dir).unwrap();

    fs::copy(
        temp_sdk_dir.join("OpenXR/Libs/Android/arm64-v8a/Release/libopenxr_loader.so"),
        destination_dir.join("libopenxr_loader.so"),
    )
    .unwrap();

    fs::remove_dir_all(temp_sdk_dir).ok();
}

pub fn build_deps(target_os: &str) {
    if target_os == "android" {
        command::run("rustup target add aarch64-linux-android").unwrap();
        command::run("cargo install cargo-apk").unwrap();

        get_oculus_openxr_mobile_loader();
    } else {
        println!("Nothing to do for {target_os}!")
    }
}

pub fn find_resolved_so_paths(
    bin_or_so: &std::path::Path,
    depends_so: &str,
) -> Vec<std::path::PathBuf> {
    let cmdline = format!(
        "ldd {} | cut -d '>' -f 2 | awk \'{{print $1}}\' | grep {}",
        bin_or_so.display(),
        depends_so
    );
    std::process::Command::new("sh")
        .args(&["-c", &cmdline])
        .stdout(std::process::Stdio::piped())
        .spawn()
        .map_or(vec![], |mut child| {
            let mut result = std::io::BufReader::new(child.stdout.take().unwrap())
                .lines()
                .filter(|line| line.is_ok())
                .map(|line| std::path::PathBuf::from(line.unwrap()).canonicalize()) // canonicalize resolves symlinks
                .filter(|result| result.is_ok())
                .map(|pp| pp.unwrap())
                .collect::<Vec<_>>();
            result.dedup();
            result
        })
}<|MERGE_RESOLUTION|>--- conflicted
+++ resolved
@@ -58,18 +58,12 @@
     bash_in(
         &ffmpeg_path,
         &format!(
-<<<<<<< HEAD
-            "./configure {} {} {} {} {} {} {} {} {} {} {} {} {} {} {} {} {}",
-            install_prefix,
-            "--disable-static",
-=======
             // The reason for 4x$ in LDSOFLAGS var refer to https://stackoverflow.com/a/71429999
             // all varients of --extra-ldsoflags='-Wl,-rpath,$ORIGIN' do not work! don't waste your time trying!
             //
-            r#"LDSOFLAGS=-Wl,-rpath,\''$$$$ORIGIN'\' ./configure {} {} {} {} {} {} {} {} {} {} {} {} {} {} {}"#,
-            "--enable-gpl --enable-version3",
-            "--disable-static --enable-shared",
->>>>>>> c1c251c4
+            r#"LDSOFLAGS=-Wl,-rpath,\''$$$$ORIGIN'\' ./configure {} {} {} {} {} {} {} {} {} {} {} {} {} {} {} {} {}"#,
+            install_prefix,
+            "--disable-static",
             "--disable-programs",
             "--disable-doc",
             "--disable-avdevice --disable-avformat --disable-swresample --disable-postproc",
@@ -122,11 +116,7 @@
             enable_if(enable_decoders, "--enable-decoder=libx264 --enable-decoder=libx265 --enable-decoder=h264_vaapi --enable-decoder=hevc_vaapi --enable-vaapi"),
             "--enable-filter=scale --enable-filter=scale_vaapi",
             "--enable-libx264 --enable-libx265 --enable-vulkan",
-<<<<<<< HEAD
-            "--enable-libdrm"
-=======
             "--enable-libdrm --enable-pic --enable-rpath"
->>>>>>> c1c251c4
         ),
     )
     .unwrap();
